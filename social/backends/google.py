"""
Google OpenId, OAuth2, OAuth1, Google+ Sign-in backends, docs at:
    http://psa.matiasaguirre.net/docs/backends/google.html
"""
from requests import HTTPError

from social.backends.open_id import OpenIdAuth
from social.backends.oauth import BaseOAuth2, BaseOAuth1
from social.exceptions import AuthMissingParameter, AuthCanceled


class BaseGoogleAuth(object):
    def get_user_id(self, details, response):
        """Use google email as unique id"""
        if self.setting('USE_UNIQUE_USER_ID', False):
            return response['id']
        else:
            return details['email']

    def get_user_details(self, response):
        """Return user details from Orkut account"""
        email = response.get('email', '')
        return {'username': email.split('@', 1)[0],
                'email': email,
                'fullname': response.get('name', ''),
                'first_name': response.get('given_name', ''),
                'last_name': response.get('family_name', '')}


class BaseGoogleOAuth2API(BaseGoogleAuth):
    def user_data(self, access_token, *args, **kwargs):
        """Return user data from Google API"""
        return self.get_json(
            'https://www.googleapis.com/oauth2/v1/userinfo',
            params={'access_token': access_token, 'alt': 'json'}
        )


class GoogleOAuth2(BaseGoogleOAuth2API, BaseOAuth2):
    """Google OAuth2 authentication backend"""
    name = 'google-oauth2'
    REDIRECT_STATE = False
    AUTHORIZATION_URL = 'https://accounts.google.com/o/oauth2/auth'
    ACCESS_TOKEN_URL = 'https://accounts.google.com/o/oauth2/token'
    ACCESS_TOKEN_METHOD = 'POST'
    REVOKE_TOKEN_URL = 'https://accounts.google.com/o/oauth2/revoke'
    REVOKE_TOKEN_METHOD = 'GET'
    DEFAULT_SCOPE = ['https://www.googleapis.com/auth/userinfo.email',
                     'https://www.googleapis.com/auth/userinfo.profile']
    EXTRA_DATA = [
        ('refresh_token', 'refresh_token', True),
        ('expires_in', 'expires'),
        ('token_type', 'token_type', True)
    ]

    def revoke_token_params(self, token, uid):
        return {'token': token}

    def revoke_token_headers(self, token, uid):
        return {'Content-type': 'application/json'}


class GooglePlusAuth(BaseGoogleOAuth2API, BaseOAuth2):
    name = 'google-plus'
    REDIRECT_STATE = False
    STATE_PARAMETER = False
    ACCESS_TOKEN_URL = 'https://accounts.google.com/o/oauth2/token'
    ACCESS_TOKEN_METHOD = 'POST'
    REVOKE_TOKEN_URL = 'https://accounts.google.com/o/oauth2/revoke'
    REVOKE_TOKEN_METHOD = 'GET'
    DEFAULT_SCOPE = ['https://www.googleapis.com/auth/plus.login',
                     'https://www.googleapis.com/auth/userinfo.email',
                     'https://www.googleapis.com/auth/userinfo.profile']
    EXTRA_DATA = [
        ('id', 'user_id'),
        ('refresh_token', 'refresh_token', True),
        ('expires_in', 'expires'),
        ('access_type', 'access_type', True),
        ('code', 'code')
    ]

<<<<<<< HEAD
    def extra_data(self, user, uid, response, details):
        data = super(GooglePlusAuth, self).extra_data(user, uid, response,
                                                      details)
        if 'refresh_token' in data and not data['refresh_token']:
            data.pop('refresh_token')
        return data

    def auth_complete_params(self, state=None):
        client_id, client_secret = self.get_key_and_secret()
        return {
            'grant_type': 'authorization_code',  # request auth code
            'code': self.data.get('code', ''),   # server response code
            'client_id': client_id,
            'client_secret': client_secret,
            'redirect_uri': 'postmessage'
        }

=======
>>>>>>> ae3b5da1
    def auth_complete(self, *args, **kwargs):
        token = self.data.get('access_token')
        if not token:
            raise AuthMissingParameter(self, 'access_token')

        self.process_error(self.get_json(
            'https://www.googleapis.com/oauth2/v1/tokeninfo',
            params={'access_token': token}
        ))

        try:
            response = self.request_access_token(
                self.ACCESS_TOKEN_URL,
                data=self.auth_complete_params(),
                headers=self.auth_headers(),
                method=self.ACCESS_TOKEN_METHOD
            )
        except HTTPError as err:
            if err.response.status_code == 400:
                raise AuthCanceled(self)
            else:
                raise
        self.process_error(response)
        return self.do_auth(response['access_token'], response=response,
                            *args, **kwargs)


class GoogleOAuth(BaseGoogleAuth, BaseOAuth1):
    """Google OAuth authorization mechanism"""
    name = 'google-oauth'
    AUTHORIZATION_URL = 'https://www.google.com/accounts/OAuthAuthorizeToken'
    REQUEST_TOKEN_URL = 'https://www.google.com/accounts/OAuthGetRequestToken'
    ACCESS_TOKEN_URL = 'https://www.google.com/accounts/OAuthGetAccessToken'
    DEFAULT_SCOPE = ['https://www.googleapis.com/auth/userinfo#email']

    def user_data(self, access_token, *args, **kwargs):
        """Return user data from Google API"""
        return self.get_querystring(
            'https://www.googleapis.com/userinfo/email',
            auth=self.oauth_auth(access_token)
        )

    def get_key_and_secret(self):
        """Return Google OAuth Consumer Key and Consumer Secret pair, uses
        anonymous by default, beware that this marks the application as not
        registered and a security badge is displayed on authorization page.
        http://code.google.com/apis/accounts/docs/OAuth_ref.html#SigningOAuth
        """
        key_secret = super(GoogleOAuth, self).get_key_and_secret()
        if key_secret == (None, None):
            key_secret = ('anonymous', 'anonymous')
        return key_secret


class GoogleOpenId(OpenIdAuth):
    name = 'google'
    URL = 'https://www.google.com/accounts/o8/id'

    def get_user_id(self, details, response):
        """
        Return user unique id provided by service. For google user email
        is unique enought to flag a single user. Email comes from schema:
        http://axschema.org/contact/email
        """
        return details['email']<|MERGE_RESOLUTION|>--- conflicted
+++ resolved
@@ -79,26 +79,11 @@
         ('code', 'code')
     ]
 
-<<<<<<< HEAD
-    def extra_data(self, user, uid, response, details):
-        data = super(GooglePlusAuth, self).extra_data(user, uid, response,
-                                                      details)
-        if 'refresh_token' in data and not data['refresh_token']:
-            data.pop('refresh_token')
-        return data
+    def auth_complete_params(self, state=None):
+        params = super(GooglePlusAuth, self).auth_complete_params(state)
+        params['redirect_uri'] = 'postmessage'
+        return params
 
-    def auth_complete_params(self, state=None):
-        client_id, client_secret = self.get_key_and_secret()
-        return {
-            'grant_type': 'authorization_code',  # request auth code
-            'code': self.data.get('code', ''),   # server response code
-            'client_id': client_id,
-            'client_secret': client_secret,
-            'redirect_uri': 'postmessage'
-        }
-
-=======
->>>>>>> ae3b5da1
     def auth_complete(self, *args, **kwargs):
         token = self.data.get('access_token')
         if not token:
