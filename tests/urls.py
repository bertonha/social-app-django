--- conflicted
+++ resolved
@@ -1,23 +1,9 @@
 # -*- coding: utf-8
-import django
 from django.conf.urls import url, include
-<<<<<<< HEAD
-from django.contrib import admin
-=======
 from .compat import admin_urls
->>>>>>> 007c9087
 
-
-if django.VERSION < (1, 9):
-    admin_urls = include(admin.site.urls)
-else:
-    admin_urls = admin.site.urls
 
 urlpatterns = [
     url(r'^admin/', admin_urls),
-<<<<<<< HEAD
-    url(r'^', include(social_django_urls, namespace='social')),
-=======
     url(r'^', include('social_django.urls', namespace='social')),
->>>>>>> 007c9087
 ]