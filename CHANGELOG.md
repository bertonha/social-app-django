--- conflicted
+++ resolved
@@ -9,10 +9,7 @@
 
 ### Changed
 - Use Django `urlquote` since it handles unicode
-<<<<<<< HEAD
-=======
 - Remove version check in favor of import error catch
->>>>>>> 4a1a1943
 
 ## [2.0.0](https://github.com/python-social-auth/social-app-django/releases/tag/2.0.0) - 2017-10-28
 
