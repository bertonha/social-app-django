--- conflicted
+++ resolved
@@ -4,11 +4,8 @@
     {py27,py34,py35}-django-19
     {py27,py34,py35}-django-110
     {py27,py34,py35,py36}-django-111
-<<<<<<< HEAD
     {py35,py36}-django-master
-=======
     {py35,py36}-django-20
->>>>>>> 82a4b415
 
 [testenv]
 install_command = pip install --pre {opts} {packages}
@@ -20,11 +17,8 @@
     django-19: Django>=1.9,<1.10
     django-110: Django>=1.10,<1.11
     django-111: Django>=1.11,<2
-<<<<<<< HEAD
     django-master: https://github.com/django/django/archive/master.tar.gz
-=======
     django-20: Django>=2.0b1,<2.1
->>>>>>> 82a4b415
     -r{toxinidir}/dev-requirements.txt
 
 basepython =
